--- conflicted
+++ resolved
@@ -89,10 +89,6 @@
             ).model
         else:
             raise NotImplementedError(f"Model {model_name} not implemented")
-    
-<<<<<<< HEAD
-    def _configure_training_arguments(self) -> None:
-        pass
 
     def _configure_optimizer(self) -> None:
         pass
@@ -111,7 +107,7 @@
 
     def train(self) -> None:
         pass
-=======
+    
     def _configure_training_arguments(self) -> TrainingArguments:
         return TrainingArguments(
             output_dir=self.save_path_dir,
@@ -119,7 +115,6 @@
             per_device_train_batch_size=self.train_batch_size,
             per_device_eval_batch_size=self.validation_batch_size
         )
->>>>>>> e2bec9d3
     
     def _freeze_weights(self) -> None:
         '''
